--- conflicted
+++ resolved
@@ -3,9 +3,5 @@
   "packages": [
     "packages/*"
   ],
-<<<<<<< HEAD
-  "version": "0.0.11"
-=======
   "version": "0.0.12"
->>>>>>> 384ec16c
 }